# -*- coding: utf-8 -*-
__version__ = '0.1.0'

<<<<<<< HEAD
import logging
logging.basicConfig()
=======
__version__ = '0.1.0'


from date import DateDataParser

_default_parser = DateDataParser(allow_redetect_language=True)


def parse(date_string, date_formats=None, language=None):
    """Parse date and time from given date string.

    If language is given, it will not attempt to detect the language.

    A list of formats can also be provided, in which case
    it will attempt to use the formats one by one, taking
    into account the detected language.

    Returns a datetime.datetime() if successful, else returns None
    """
    parser = _default_parser

    if language:
        parser = DateDataParser(language=language)

    data = parser.get_date_data(date_string, date_formats)

    if data:
        return data['date_obj']
>>>>>>> a281094c
<|MERGE_RESOLUTION|>--- conflicted
+++ resolved
@@ -1,15 +1,10 @@
 # -*- coding: utf-8 -*-
 __version__ = '0.1.0'
 
-<<<<<<< HEAD
 import logging
-logging.basicConfig()
-=======
-__version__ = '0.1.0'
-
-
 from date import DateDataParser
 
+logging.basicConfig()
 _default_parser = DateDataParser(allow_redetect_language=True)
 
 
@@ -32,5 +27,4 @@
     data = parser.get_date_data(date_string, date_formats)
 
     if data:
-        return data['date_obj']
->>>>>>> a281094c
+        return data['date_obj']