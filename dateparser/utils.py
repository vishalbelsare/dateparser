--- conflicted
+++ resolved
@@ -1,17 +1,13 @@
 # -*- coding: utf-8 -*-
-import regex as re
 import logging
-<<<<<<< HEAD
-=======
-import logging.config
 import types
 
+import regex as re
 from dateutil.parser import parser
 from pytz import UTC, timezone
 
 from dateparser.timezone_parser import _tz_offsets
 
->>>>>>> 1bf82a7e
 
 GROUPS_REGEX = re.compile(r'(?<=\\)(\d+|g<\d+>)')
 G_REGEX = re.compile(r'g<(\d+)>')
