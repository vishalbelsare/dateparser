#!/usr/bin/env python
# -*- coding: utf-8 -*-
from __future__ import unicode_literals

import unittest
from datetime import datetime, timedelta

from dateutil.relativedelta import relativedelta
from mock import Mock, patch
from nose_parameterized import parameterized, param

from dateparser import date
from tests import BaseTestCase


class DateRangeTest(unittest.TestCase):

    def test_should_render_10_days_range(self):
        begin = datetime(2014, 6, 15)
        end = datetime(2014, 6, 25)
        dates = list(date.date_range(begin, end))
        self.assertEquals(10, len(dates))
        self.assertEquals(begin, dates[0])
        self.assertEquals(end - timedelta(days=1), dates[-1])

    def test_should_one_date_for_each_month(self):
        fixtures = [
            (datetime(2014, 4, 15), datetime(2014, 6, 25),
             [(2014, 4), (2014, 5), (2014, 6)]),

            (datetime(2014, 4, 25), datetime(2014, 5, 5),
             [(2014, 4), (2014, 5)]),

            (datetime(2014, 4, 5), datetime(2014, 4, 25),
             [(2014, 4)]),

            (datetime(2014, 4, 25), datetime(2014, 6, 5),
             [(2014, 4), (2014, 5), (2014, 6)]),
        ]

        for begin, end, expected in fixtures:
            result = list(date.date_range(begin, end, months=1))
            self.assertEquals(expected,
                              [(d.year, d.month) for d in result])

    def test_should_reject_easily_mistaken_dateutil_arguments(self):
        begin = datetime(2014, 6, 15)
        end = datetime(2014, 6, 25)

        with self.assertRaisesRegexp(ValueError, "Invalid argument"):
            date.date_range(begin, end, month=1).next()

        with self.assertRaisesRegexp(ValueError, "Invalid argument"):
            date.date_range(begin, end, day=1).next()


class GetIntersectingPeriodsTest(BaseTestCase):

    def test_date_arguments_and_date_range_with_default_post_days(self):
        low = datetime(2014, 6, 15)
        high = datetime(2014, 6, 16)
        dates = list(date.get_intersecting_periods(low, high))
        self.assertEquals(1, len(dates))
        self.assertEquals(low, dates[0])

    @parameterized.expand([
        param(low=datetime(2014, 4, 15),
              high=datetime(2014, 6, 25),
              expected_results=[datetime(2014, 4, 1), datetime(2014, 5, 1), datetime(2014, 6, 1)]),
        param(low=datetime(2014, 4, 25),
              high=datetime(2014, 5, 5),
              expected_results=[datetime(2014, 4, 1), datetime(2014, 5, 1)]),
        param(low=datetime(2014, 4, 5),
              high=datetime(2014, 4, 25),
              expected_results=[datetime(2014, 4, 1)]),
        param(low=datetime(2014, 4, 25),
              high=datetime(2014, 6, 5),
              expected_results=[datetime(2014, 4, 1), datetime(2014, 5, 1), datetime(2014, 6, 1)]),
        param(low=datetime(2014, 4, 25),
              high=datetime(2014, 4, 25),
              expected_results=[]),
        param(low=datetime(2014, 12, 31),
              high=datetime(2015, 1, 1),
              expected_results=[datetime(2014, 12, 1)]),
    ])
    def test_should_one_date_for_each_month(self, low, high, expected_results):
        results = list(date.get_intersecting_periods(low, high, period='month'))
        self.assertEquals(expected_results, results)

    @parameterized.expand([
        param(low=datetime(2014, 4, 15),
              high=datetime(2014, 5, 15),
              period='month',
              expected_results=[datetime(2014, 4, 1), datetime(2014, 5, 1)]),
        param(low=datetime(2014, 10, 30, 4, 30),
              high=datetime(2014, 11, 7, 5, 20),
              period='week',
              expected_results=[datetime(2014, 10, 27), datetime(2014, 11, 3)]),
        param(low=datetime(2014, 8, 13, 13, 21),
              high=datetime(2014, 8, 14, 14, 7),
              period='day',
              expected_results=[datetime(2014, 8, 13), datetime(2014, 8, 14)]),
        param(low=datetime(2014, 5, 11, 22, 4),
              high=datetime(2014, 5, 12, 0, 5),
              period='hour',
              expected_results=[datetime(2014, 5, 11, 22, 0),
                                datetime(2014, 5, 11, 23, 0),
                                datetime(2014, 5, 12, 0, 0)]),
        param(low=datetime(2014, 4, 25, 11, 11, 11),
              high=datetime(2014, 4, 25, 11, 12, 11),
              period='minute',
              expected_results=[datetime(2014, 4, 25, 11, 11, 0),
                                datetime(2014, 4, 25, 11, 12, 0)]),
        param(low=datetime(2014, 12, 31, 23, 59, 58, 500),
              high=datetime(2014, 12, 31, 23, 59, 59, 600),
              period='second',
              expected_results=[datetime(2014, 12, 31, 23, 59, 58, 0),
                                datetime(2014, 12, 31, 23, 59, 59, 0)]),
    ])
    def test_periods(self, low, high, period, expected_results):
        results = list(date.get_intersecting_periods(low, high, period=period))
        self.assertEquals(expected_results, results)

    @parameterized.expand([
        'years',
        'months',
        'days',
        'hours',
        'minutes',
        'seconds',
        'microseconds',
        'some_period',
    ])
    def test_should_reject_easily_mistaken_dateutil_arguments(self, invalid_period):
        low = datetime(2014, 6, 15)
        period = datetime(2014, 6, 25)

        with self.assertRaisesRegexp(ValueError, "Invalid period: {}".format(invalid_period)):
            date.get_intersecting_periods(low, period, period=invalid_period).next()

    @parameterized.expand([
        param(low=datetime(2014, 4, 15), high=datetime(2014, 4, 14)),
        param(low=datetime(2014, 4, 25), high=datetime(2014, 4, 25)),
    ])
    def test_empty_period(self, low, high):
        results = list(date.get_intersecting_periods(low, high, period='month'))
        self.assertEquals([], results)


class ParseDateWithFormats(unittest.TestCase):

    def test_shouldnt_parse_invalid_date(self):
        self.assertIsNone(date.parse_with_formats('yesterday', ['%Y-%m-%d'])['date_obj'])

    def test_should_parse_date(self):
        result = date.parse_with_formats('25-03-14', ['%d-%m-%y'])
        self.assertEquals(datetime(2014, 3, 25).date(), result['date_obj'].date())

    def test_should_use_current_year_for_dates_without_year(self):
        today = datetime.today()

        result = date.parse_with_formats('09.16', ["%m.%d"])
        self.assertEquals(datetime(today.year, 9, 16).date(), result['date_obj'].date())

    def test_should_use_current_date_for_dates_without_day(self):
        twelfth = datetime(2014, 8, 12)
        datetime_mock = Mock(wraps=datetime)
        datetime_mock.utcnow = Mock(return_value=twelfth)

        with patch('dateparser.date_parser.datetime', new=datetime_mock):
            dt_data = date.parse_with_formats('August 2014', ['%B %Y'])

        self.assertIsNotNone(dt_data)
        self.assertEquals('month', dt_data['period'])
        self.assertEquals(datetime(2014, 8, 31).date(), dt_data['date_obj'].date())

        twelfth = datetime(2014, 2, 12)
        datetime_mock = Mock(wraps=datetime)
        datetime_mock.utcnow = Mock(return_value=twelfth)

        with patch('dateparser.date_parser.datetime', new=datetime_mock):
            dt_data = date.parse_with_formats('February 2014', ['%B %Y'])

        self.assertIsNotNone(dt_data)
        self.assertEquals('month', dt_data['period'])
        self.assertEquals(datetime(2014, 2, 28).date(), dt_data['date_obj'].date())


class DateDataParserTest(unittest.TestCase):

    def setUp(self):
        self.parser = date.DateDataParser()

    def check_equal(self, first, second, date_string):
        self.assertEqual(first, second, "%s != %s for date_string:  '%s'" %
                         (repr(first), repr(second), date_string))

    def test_time_in_today_should_return_today(self):
        date_string = '10:04am EDT'
        today = datetime.utcnow().replace(hour=0, minute=0, second=0, microsecond=0)

        date_data = self.parser.get_date_data(date_string)
        self.assertIsNotNone(date_data['date_obj'])
        self.assertEqual(today.date(), date_data['date_obj'].date())

    @parameterized.expand([
        param('today'),
        param('Today'),
        param('TODAY'),
        param('Сегодня'),
        param('Hoje'),
        param('Oggi'),
    ])
    def test_should_return_today(self, date_string):
        today = datetime.utcnow().replace(hour=0, minute=0, second=0, microsecond=0)
        date_data = self.parser.get_date_data(date_string)
        self.assertIsNotNone(date_data['date_obj'])
        self.assertEqual(today.date(), date_data['date_obj'].date())

    @parameterized.expand([
        param('yesterday'),
        param(' Yesterday \n'),
        param('Ontem'),
        param('Ieri'),
    ])
    def test_should_return_yesterday(self, date_string):
        today = datetime.utcnow().replace(hour=0, minute=0, second=0, microsecond=0)
        yesterday = today - relativedelta(days=1)
        date_data = self.parser.get_date_data(date_string)
        self.assertIsNotNone(date_data['date_obj'],
                             "could not parse date from: %s" % date_string)
        self.check_equal(yesterday.date(),
                         date_data['date_obj'].date(), date_string)

    @parameterized.expand([
        param('the day before yesterday'),
        param('The DAY before Yesterday'),
        param('Anteontem'),
        param('Avant-hier'),
    ])
    def test_should_return_day_before_yesterday(self, date_string):
        today = datetime.utcnow().replace(hour=0, minute=0, second=0, microsecond=0)
        day_before_yesterday = today - relativedelta(days=2)
        date_data = self.parser.get_date_data(date_string)
        self.assertIsNotNone(date_data['date_obj'])
        self.check_equal(day_before_yesterday.date(),
                         date_data['date_obj'].date(), date_string)

    def test_should_not_assume_language_too_early(self):
        date_fixtures = [
            (u'07/07/2014', datetime(2014, 7, 7)),
            (u'07.jul.2014 | 12:52', datetime(2014, 7, 7)),
            (u'07.ago.2014 | 12:52', datetime(2014, 8, 7)),
            (u'07.feb.2014 | 12:52', datetime(2014, 2, 7)),
            (u'07.ene.2014 | 12:52', datetime(2014, 1, 7)),
        ]

        for date_string, correct_date in date_fixtures:
            date_data = self.parser.get_date_data(date_string)
            self.assertIsNotNone(date_data['date_obj'],
                                 "Could not get date for: %s" % date_string)
            self.check_equal(correct_date.date(),
                             date_data['date_obj'].date(), date_string)

    def test_should_enable_redetection_for_multiple_languages(self):
        date_fixtures = [
            (u'13 Ago, 2014', datetime(2014, 8, 13)),
            (u'11 Marzo, 2014', datetime(2014, 3, 11)),
            (u'13 Septiembre, 2014', datetime(2014, 9, 13)),
            (u'13 Setembro, 2014', datetime(2014, 9, 13)),
            (u'13 Março, 2014', datetime(2014, 3, 13)),
        ]
        parser = date.DateDataParser(allow_redetect_language=True)

        for date_string, correct_date in date_fixtures:
            date_data = parser.get_date_data(date_string)
            self.assertEqual(correct_date.date(), date_data['date_obj'].date())

<<<<<<< HEAD
    def test_get_date_data_should_not_strip_timezone_info(self):
        date_string_with_tz_info = '2014-10-09T17:57:39+00:00'
        date_data = self.parser.get_date_data(date_string_with_tz_info)
        self.assertTrue(hasattr(date_data['date_obj'], 'tzinfo'))
=======
    def test_should_parse_date_with_timezones_using_format(self):
        date_string = "2014/11/17 14:56 EDT"
        date_format = "%Y/%m/%d %H:%M EDT"
        expected = datetime(2014, 11, 17, 14, 56)
        date_data = self.parser.get_date_data(date_string, date_formats=[date_format])
        self.assertEqual('day', date_data['period'])
        self.assertEqual(expected, date_data['date_obj'])

    @parameterized.expand([
        param(['ur', 'li']),
        param(['pk',]),
    ])
    def test_should_raise_error_when_unknown_language_given(self, shortnames):
        with self.assertRaisesRegexp(ValueError, '%r' % ', '.join(shortnames)):
            date.DateDataParser(languages=shortnames)
>>>>>>> f741bcbf


if __name__ == '__main__':
    unittest.main()<|MERGE_RESOLUTION|>--- conflicted
+++ resolved
@@ -276,12 +276,11 @@
             date_data = parser.get_date_data(date_string)
             self.assertEqual(correct_date.date(), date_data['date_obj'].date())
 
-<<<<<<< HEAD
     def test_get_date_data_should_not_strip_timezone_info(self):
         date_string_with_tz_info = '2014-10-09T17:57:39+00:00'
         date_data = self.parser.get_date_data(date_string_with_tz_info)
         self.assertTrue(hasattr(date_data['date_obj'], 'tzinfo'))
-=======
+
     def test_should_parse_date_with_timezones_using_format(self):
         date_string = "2014/11/17 14:56 EDT"
         date_format = "%Y/%m/%d %H:%M EDT"
@@ -297,7 +296,6 @@
     def test_should_raise_error_when_unknown_language_given(self, shortnames):
         with self.assertRaisesRegexp(ValueError, '%r' % ', '.join(shortnames)):
             date.DateDataParser(languages=shortnames)
->>>>>>> f741bcbf
 
 
 if __name__ == '__main__':
