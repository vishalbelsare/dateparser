# -*- coding: utf-8 -*-
from __future__ import unicode_literals

import re
import unittest
from datetime import datetime, timedelta
from functools import wraps

from dateutil.relativedelta import relativedelta
from mock import Mock, patch
from nose_parameterized import parameterized, param

from dateparser.date import DateDataParser, freshness_date_parser
from tests import BaseTestCase

<<<<<<< HEAD
=======
    th_params = [
        (u'วันนี้', dict(days=0), 'day'),
        (u'เมื่อวานนี้', dict(days=1), 'day'),
        (u'2 วัน', dict(days=2), 'day'),
        (u'2 ชั่วโมง', dict(hours=2), 'day'),
        (u'23 ชม.', dict(hours=23), 'day'),
        (u'2 สัปดาห์ 3 วัน', dict(weeks=2, days=3), 'day'),
        (u'1 ปี 9 เดือน 1 สัปดาห์', dict(years=1, months=9, weeks=1), 'weeks'),
        (
            u'1 ปี 1 เดือน 1 สัปดาห์ 1 วัน 1 ชั่วโมง 1 นาที',
            dict(years=1, months=1, weeks=1, days=1, hours=1, minutes=1),
            'day',
        ),
    ]

    def setUp(self):
        self.now = datetime.utcnow()
        self.fp = FreshnessDateDataParser(now=self.now)

    def iter_params(self, params):

        for params in params:
            date_string, td_kwargs, _period = params

            date, period = self.fp.parse(date_string)

            td = relativedelta(**td_kwargs)

            def check_equal(first, second):
                msg = "%s != %s\n        for string: '%s'" % (
                    repr(first), repr(second), date_string)
                self.assertEqual(first, second, msg)

            check_equal(self.now - td, date)
            check_equal(period, _period)

    def test_en_dates(self):
        self.iter_params(self.en_params)

    def test_fr_dates(self):
        self.iter_params(self.fr_params)

    def test_de_dates(self):
        self.iter_params(self.de_params)

    def test_it_dates(self):
        self.iter_params(self.it_params)
>>>>>>> ff17700d

class TestFreshnessDateDataParser(BaseTestCase):
    def setUp(self):
        super(TestFreshnessDateDataParser, self).setUp()
        self.now = datetime(2014, 9, 1, 10, 30)
        self.date_string = NotImplemented
        self.parser = NotImplemented
        self.result = NotImplemented
        self.freshness_parser = NotImplemented
        self.freshness_result = NotImplemented
        self.exception = NotImplemented

    @parameterized.expand([
        # English dates
        param('yesterday', ago={'days': 1}, period='day'),
        param('the day before yesterday', ago={'days': 2}, period='day'),
        param('today', ago={'days': 0}, period='day'),
        param('an hour ago', ago={'hours': 1}, period='day'),
        param('about an hour ago', ago={'hours': 1}, period='day'),
        param('a day ago', ago={'days': 1}, period='day'),
        param('a week ago', ago={'weeks': 1}, period='week'),
        param('one week ago', ago={'weeks': 1}, period='week'),
        param('2 hours ago', ago={'hours': 2}, period='day'),
        param('about 23 hours ago', ago={'hours': 23}, period='day'),
        param('1 year 2 months', ago={'years': 1, 'months': 2}, period='month'),
        param('1 year, 09 months,01 weeks', ago={'years': 1, 'months': 9, 'weeks': 1}, period='week'),
        param('1 year 11 months', ago={'years': 1, 'months': 11}, period='month'),
        param('1 year 12 months', ago={'years': 1, 'months': 12}, period='month'),
        param('15 hr', ago={'hours': 15}, period='day'),
        param('15 hrs', ago={'hours': 15}, period='day'),
        param('2 min', ago={'minutes': 2}, period='day'),
        param('2 mins', ago={'minutes': 2}, period='day'),
        param('3 sec', ago={'seconds': 3}, period='day'),
        param('1000 years ago', ago={'years': 1000}, period='year'),
        param('2013 years ago', ago={'years': 2013}, period='year'),  # We've fixed .now in setUp
        param('5000 months ago', ago={'years': 416, 'months': 8}, period='month'),
        param('{} months ago'.format(2013 * 12 + 8), ago={'years': 2013, 'months': 8}, period='month'),
        param('1 year, 1 month, 1 week, 1 day, 1 hour and 1 minute ago',
              ago={'years': 1, 'months': 1, 'weeks': 1, 'days': 1, 'hours': 1, 'minutes': 1},
              period='day'),

        # French dates
        param("Aujourd'hui", ago={'days': 0}, period='day'),
        param("Hier", ago={'days': 1}, period='day'),
        param("Avant-hier", ago={'days': 2}, period='day'),
        param('Il ya un jour', ago={'days': 1}, period='day'),
        param('Il ya une heure', ago={'hours': 1}, period='day'),
        param('Il ya 2 heures', ago={'hours': 2}, period='day'),
        param('Il ya environ 23 heures', ago={'hours': 23}, period='day'),
        param('1 an 2 mois', ago={'years': 1, 'months': 2}, period='month'),
        param('1 année, 09 mois, 01 semaines', ago={'years': 1, 'months': 9, 'weeks': 1}, period='week'),
        param('1 an 11 mois', ago={'years': 1, 'months': 11}, period='month'),
        param('Il ya 1 an, 1 mois, 1 semaine, 1 jour, 1 heure et 1 minute',
              ago={'years': 1, 'months': 1, 'weeks': 1, 'days': 1, 'hours': 1, 'minutes': 1},
              period='day'),

        # German dates
        param('Heute', ago={'days': 0}, period='day'),
        param('Gestern', ago={'days': 1}, period='day'),
        param('vorgestern', ago={'days': 2}, period='day'),
        param('vor einem Tag', ago={'days': 1}, period='day'),
        param('vor einer Stunden', ago={'hours': 1}, period='day'),
        param('Vor 2 Stunden', ago={'hours': 2}, period='day'),
        param('Vor 2 Stunden', ago={'hours': 2}, period='day'),
        param('vor etwa 23 Stunden', ago={'hours': 23}, period='day'),
        param('1 Jahr 2 Monate', ago={'years': 1, 'months': 2}, period='month'),
        param('1 Jahr, 09 Monate, 01 Wochen', ago={'years': 1, 'months': 9, 'weeks': 1}, period='week'),
        param('1 Jahr 11 Monate', ago={'years': 1, 'months': 11}, period='month'),
        param('vor 29h', ago={'hours': 29}, period='day'),
        param('vor 29m', ago={'minutes': 29}, period='day'),
        param('1 Jahr, 1 Monat, 1 Woche, 1 Tag, 1 Stunde und 1 Minute',
              ago={'years': 1, 'months': 1, 'weeks': 1, 'days': 1, 'hours': 1, 'minutes': 1},
              period='day'),

        # Italian dates
        param('oggi', ago={'days': 0}, period='day'),
        param('ieri', ago={'days': 1}, period='day'),
        param('2 ore fa', ago={'hours': 2}, period='day'),
        param('circa 23 ore fa', ago={'hours': 23}, period='day'),
        param('1 anno 2 mesi', ago={'years': 1, 'months': 2}, period='month'),
        param('1 anno, 09 mesi, 01 settimane', ago={'years': 1, 'months': 9, 'weeks': 1}, period='week'),
        param('1 anno 11 mesi', ago={'years': 1, 'months': 11}, period='month'),
        param('1 anno, 1 mese, 1 settimana, 1 giorno, 1 ora e 1 minuto fa',
              ago={'years': 1, 'months': 1, 'weeks': 1, 'days': 1, 'hours': 1, 'minutes': 1},
              period='day'),

        # Portuguese dates
        param('ontem', ago={'days': 1}, period='day'),
        param('anteontem', ago={'days': 2}, period='day'),
        param('hoje', ago={'days': 0}, period='day'),
        param('uma hora atrás', ago={'hours': 1}, period='day'),
        param('um dia atrás', ago={'days': 1}, period='day'),
        param('uma semana atrás', ago={'weeks': 1}, period='week'),
        param('2 horas atrás', ago={'hours': 2}, period='day'),
        param('cerca de 23 horas atrás', ago={'hours': 23}, period='day'),
        param('1 ano 2 meses', ago={'years': 1, 'months': 2}, period='month'),
        param('1 ano, 09 meses, 01 semanas', ago={'years': 1, 'months': 9, 'weeks': 1}, period='week'),
        param('1 ano 11 meses', ago={'years': 1, 'months': 11}, period='month'),
        param('1 ano, 1 mês, 1 semana, 1 dia, 1 hora e 1 minuto atrás',
              ago={'years': 1, 'months': 1, 'weeks': 1, 'days': 1, 'hours': 1, 'minutes': 1},
              period='day'),

        # Turkish dates
        param('Dün', ago={'days': 1}, period='day'),
        param('2 saat önce', ago={'hours': 2}, period='day'),
        param('yaklaşık 23 saat önce', ago={'hours': 23}, period='day'),
        param('1 yıl 2 ay', ago={'years': 1, 'months': 2}, period='month'),
        param('1 yıl, 09 ay, 01 hafta', ago={'years': 1, 'months': 9, 'weeks': 1}, period='week'),
        param('1 yıl 11 ay', ago={'years': 1, 'months': 11}, period='month'),
        param('1 yıl, 1 ay, 1 hafta, 1 gün, 1 saat ve 1 dakika önce',
              ago={'years': 1, 'months': 1, 'weeks': 1, 'days': 1, 'hours': 1, 'minutes': 1},
              period='day'),

        # Russian dates
        param('сегодня', ago={'days': 0}, period='day'),
        param('Вчера в', ago={'days': 1}, period='day'),
        param('вчера', ago={'days': 1}, period='day'),
        param('2 часа назад', ago={'hours': 2}, period='day'),
        param('час назад', ago={'hours': 1}, period='day'),
        param('минуту назад', ago={'minutes': 1}, period='day'),
        param('2 ч. 21 мин. назад', ago={'hours': 2, 'minutes': 21}, period='day'),
        param('около 23 часов назад', ago={'hours': 23}, period='day'),
        param('1 год 2 месяца', ago={'years': 1, 'months': 2}, period='month'),
        param('1 год, 09 месяцев, 01 недель', ago={'years': 1, 'months': 9, 'weeks': 1}, period='week'),
        param('1 год 11 месяцев', ago={'years': 1, 'months': 11}, period='month'),
        param('1 год, 1 месяц, 1 неделя, 1 день, 1 час и 1 минуту назад',
              ago={'years': 1, 'months': 1, 'weeks': 1, 'days': 1, 'hours': 1, 'minutes': 1},
              period='day'),

        # Czech dates
        param('Před 2 hodinami', ago={'hours': 2}, period='day'),
        param('před přibližně 23 hodin', ago={'hours': 23}, period='day'),
        param('1 rok 2 měsíce', ago={'years': 1, 'months': 2}, period='month'),
        param('1 rok, 09 měsíců, 01 týdnů', ago={'years': 1, 'months': 9, 'weeks': 1}, period='week'),
        param('1 rok 11 měsíců', ago={'years': 1, 'months': 11}, period='month'),
        param('3 dny', ago={'days': 3}, period='day'),
        param('3 hodiny', ago={'hours': 3}, period='day'),
        param('1 rok, 1 měsíc, 1 týden, 1 den, 1 hodina a 1 minuta před',
              ago={'years': 1, 'months': 1, 'weeks': 1, 'days': 1, 'hours': 1, 'minutes': 1},
              period='day'),

        # Spanish dates
        param('anteayer', ago={'days': 2}, period='day'),
        param('ayer', ago={'days': 1}, period='day'),
        param('hoy', ago={'days': 0}, period='day'),
        param('hace una hora', ago={'hours': 1}, period='day'),
        param('Hace un día', ago={'days': 1}, period='day'),
        param('Hace una semana', ago={'weeks': 1}, period='week'),
        param('Hace 2 horas', ago={'hours': 2}, period='day'),
        param('Hace cerca de 23 horas', ago={'hours': 23}, period='day'),
        param('1 año 2 meses', ago={'years': 1, 'months': 2}, period='month'),
        param('1 año, 09 meses, 01 semanas', ago={'years': 1, 'months': 9, 'weeks': 1}, period='week'),
        param('1 año 11 meses', ago={'years': 1, 'months': 11}, period='month'),
        param('Hace 1 año, 1 mes, 1 semana, 1 día, 1 hora y 1 minuto',
              ago={'years': 1, 'months': 1, 'weeks': 1, 'days': 1, 'hours': 1, 'minutes': 1},
              period='day'),

        # Chinese dates
        param('昨天', ago={'days': 1}, period='day'),
        param('前天', ago={'days': 2}, period='day'),
        param('2小时前', ago={'hours': 2}, period='day'),
        param('约23小时前', ago={'hours': 23}, period='day'),
        param('1年2个月', ago={'years': 1, 'months': 2}, period='month'),
        param('1年09月，01周', ago={'years': 1, 'months': 9, 'weeks': 1}, period='week'),
        param('1年11个月', ago={'years': 1, 'months': 11}, period='month'),
        param('1年，1月，1周，1天，1小时，1分钟前',
              ago={'years': 1, 'months': 1, 'weeks': 1, 'days': 1, 'hours': 1, 'minutes': 1},
              period='day'),

        # Arabic dates
        param('اليوم', ago={'days': 0}, period='day'),
        param('يوم أمس', ago={'days': 1}, period='day'),
        param('منذ يومين', ago={'days': 2}, period='day'),
        param('منذ 3 أيام', ago={'days': 3}, period='day'),
        param('منذ 21 أيام', ago={'days': 21}, period='day'),
        param('1 عام, 1 شهر, 1 أسبوع, 1 يوم, 1 ساعة, 1 دقيقة',
              ago={'years': 1, 'months': 1, 'weeks': 1, 'days': 1, 'hours': 1, 'minutes': 1},
              period='day'),
    ])
    def test_relative_dates(self, date_string, ago, period):
        self.given_parser()
        self.given_date_string(date_string)
        self.when_date_is_parsed()
        self.then_error_was_not_raised()
        self.then_date_was_parsed_by_freshness_parser()
        self.then_date_obj_is_exactly_this_time_ago(ago)
        self.then_period_is(period)

    @parameterized.expand([
        param('15th of Aug, 2014 Diane Bennett'),
    ])
    def test_insane_dates(self, date_string):
        self.given_parser()
        self.given_date_string(date_string)
        self.when_date_is_parsed()
        self.then_error_was_not_raised()
        self.then_date_was_not_parsed()

<<<<<<< HEAD
    @parameterized.expand([
        param('5000 years ago'),
        param('2014 years ago'),  # We've fixed .now in setUp
        param('{} months ago'.format(2013 * 12 + 9)),
    ])
    def test_dates_not_supported_by_date_time(self, date_string):
        self.given_parser()
        self.given_date_string(date_string)
        self.when_date_is_parsed()
        self.then_error_was_raised(ValueError, 'year is out of range')
=======
    def test_th_dates(self):
        self.iter_params(self.th_params)

    def test_insane_dates(self):
        cur_year = self.now.year
        self.assertRaises(ValueError, self.fp.parse, '5000 years ago')
        self.assertRaises(ValueError, self.fp.parse, str(cur_year) + ' years ago')
        self.assertRaises(ValueError, self.fp.parse, str(cur_year*12) + ' months ago')

        date, period = self.fp.parse('15th of Aug, 2014 Diane Bennett')
        self.assertEqual(date, None, '"15th of Aug, 2014 Diane Bennett" should not be parsed')
>>>>>>> ff17700d

    @parameterized.expand([
        param('несколько секунд назад', boundary={'seconds': 45}, period='day'),
        param('há alguns segundos', boundary={'seconds': 45}, period='day'),
    ])
    def test_inexplicit_dates(self, date_string, boundary, period):
        self.given_parser()
        self.given_date_string(date_string)
        self.when_date_is_parsed()
        self.then_error_was_not_raised()
        self.then_date_was_parsed_by_freshness_parser()
        self.then_period_is(period)
        self.then_date_obj_is_between(self.now - timedelta(**boundary), self.now)

    def given_date_string(self, date_string):
        self.date_string = date_string

    def given_parser(self):
        self.add_patch(patch.object(freshness_date_parser, 'now', self.now))

        def collecting_get_date_data(get_date_data):
            @wraps(get_date_data)
            def wrapped(date_string):
                self.freshness_result = get_date_data(date_string)
                return self.freshness_result
            return wrapped
        self.add_patch(patch.object(freshness_date_parser,
                                    'get_date_data',
                                    collecting_get_date_data(freshness_date_parser.get_date_data)))

        self.freshness_parser = Mock(wraps=freshness_date_parser)
        self.add_patch(patch('dateparser.date.freshness_date_parser', new=self.freshness_parser))
        self.parser = DateDataParser()

    def when_date_is_parsed(self):
        try:
            self.result = self.parser.get_date_data(self.date_string)
        except Exception as error:
            self.exception = error

    def then_period_is(self, period):
        self.assertEqual(period, self.result['period'])

    def then_date_obj_is_between(self, low_boundary, high_boundary):
        self.assertGreater(self.result['date_obj'], low_boundary)
        self.assertLess(self.result['date_obj'], high_boundary)

    def then_date_obj_is_exactly_this_time_ago(self, ago):
        self.assertEqual(self.now - relativedelta(**ago), self.result['date_obj'])

    def then_date_was_not_parsed(self):
        self.assertIsNone(self.result['date_obj'], '"%s" should not be parsed' % self.date_string)

    def then_date_was_parsed_by_freshness_parser(self):
        self.assertEqual(self.result, self.freshness_result)

    def then_error_was_not_raised(self):
        self.assertEqual(NotImplemented, self.exception)

    def then_error_was_raised(self, error_cls, expected_regexp=None):
        self.assertIsInstance(self.exception, error_cls)

        if expected_regexp is None:
            return

        if isinstance(expected_regexp, basestring):
            expected_regexp = re.compile(expected_regexp)

        if not expected_regexp.search(str(self.exception)):
            raise self.failureException('"%s" does not match "%s"' % (expected_regexp.pattern, str(self.exception)))


if __name__ == '__main__':
    unittest.main()<|MERGE_RESOLUTION|>--- conflicted
+++ resolved
@@ -13,56 +13,6 @@
 from dateparser.date import DateDataParser, freshness_date_parser
 from tests import BaseTestCase
 
-<<<<<<< HEAD
-=======
-    th_params = [
-        (u'วันนี้', dict(days=0), 'day'),
-        (u'เมื่อวานนี้', dict(days=1), 'day'),
-        (u'2 วัน', dict(days=2), 'day'),
-        (u'2 ชั่วโมง', dict(hours=2), 'day'),
-        (u'23 ชม.', dict(hours=23), 'day'),
-        (u'2 สัปดาห์ 3 วัน', dict(weeks=2, days=3), 'day'),
-        (u'1 ปี 9 เดือน 1 สัปดาห์', dict(years=1, months=9, weeks=1), 'weeks'),
-        (
-            u'1 ปี 1 เดือน 1 สัปดาห์ 1 วัน 1 ชั่วโมง 1 นาที',
-            dict(years=1, months=1, weeks=1, days=1, hours=1, minutes=1),
-            'day',
-        ),
-    ]
-
-    def setUp(self):
-        self.now = datetime.utcnow()
-        self.fp = FreshnessDateDataParser(now=self.now)
-
-    def iter_params(self, params):
-
-        for params in params:
-            date_string, td_kwargs, _period = params
-
-            date, period = self.fp.parse(date_string)
-
-            td = relativedelta(**td_kwargs)
-
-            def check_equal(first, second):
-                msg = "%s != %s\n        for string: '%s'" % (
-                    repr(first), repr(second), date_string)
-                self.assertEqual(first, second, msg)
-
-            check_equal(self.now - td, date)
-            check_equal(period, _period)
-
-    def test_en_dates(self):
-        self.iter_params(self.en_params)
-
-    def test_fr_dates(self):
-        self.iter_params(self.fr_params)
-
-    def test_de_dates(self):
-        self.iter_params(self.de_params)
-
-    def test_it_dates(self):
-        self.iter_params(self.it_params)
->>>>>>> ff17700d
 
 class TestFreshnessDateDataParser(BaseTestCase):
     def setUp(self):
@@ -241,6 +191,18 @@
         param('1 عام, 1 شهر, 1 أسبوع, 1 يوم, 1 ساعة, 1 دقيقة',
               ago={'years': 1, 'months': 1, 'weeks': 1, 'days': 1, 'hours': 1, 'minutes': 1},
               period='day'),
+
+        # Thai dates
+        param('วันนี้', ago={'days': 0}, period='day'),
+        param('เมื่อวานนี้', ago={'days': 1}, period='day'),
+        param('2 วัน', ago={'days': 2}, period='day'),
+        param('2 ชั่วโมง', ago={'hours': 2}, period='day'),
+        param('23 ชม.', ago={'hours': 23}, period='day'),
+        param('2 สัปดาห์ 3 วัน', ago={'weeks': 2, 'days': 3}, period='day'),
+        param('1 ปี 9 เดือน 1 สัปดาห์', ago={'years': 1, 'months': 9, 'weeks': 1}, period='week'),
+        param('1 ปี 1 เดือน 1 สัปดาห์ 1 วัน 1 ชั่วโมง 1 นาที',
+              ago={'years': 1, 'months': 1, 'weeks': 1, 'days': 1, 'hours': 1, 'minutes': 1},
+              period='day'),
     ])
     def test_relative_dates(self, date_string, ago, period):
         self.given_parser()
@@ -261,7 +223,6 @@
         self.then_error_was_not_raised()
         self.then_date_was_not_parsed()
 
-<<<<<<< HEAD
     @parameterized.expand([
         param('5000 years ago'),
         param('2014 years ago'),  # We've fixed .now in setUp
@@ -272,19 +233,6 @@
         self.given_date_string(date_string)
         self.when_date_is_parsed()
         self.then_error_was_raised(ValueError, 'year is out of range')
-=======
-    def test_th_dates(self):
-        self.iter_params(self.th_params)
-
-    def test_insane_dates(self):
-        cur_year = self.now.year
-        self.assertRaises(ValueError, self.fp.parse, '5000 years ago')
-        self.assertRaises(ValueError, self.fp.parse, str(cur_year) + ' years ago')
-        self.assertRaises(ValueError, self.fp.parse, str(cur_year*12) + ' months ago')
-
-        date, period = self.fp.parse('15th of Aug, 2014 Diane Bennett')
-        self.assertEqual(date, None, '"15th of Aug, 2014 Diane Bennett" should not be parsed')
->>>>>>> ff17700d
 
     @parameterized.expand([
         param('несколько секунд назад', boundary={'seconds': 45}, period='day'),
